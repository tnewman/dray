on:
  push:
    branches:
<<<<<<< HEAD
      - main
  pull_request:
    branches:
=======
>>>>>>> 2a89568c
      - '*'

name: CI

jobs:
  check:
    name: Check
    runs-on: ubuntu-latest
    steps:
      - name: Checkout sources
        uses: actions/checkout@v3

      - name: Cache dependencies
        uses: Swatinem/rust-cache@v2
        with:
          key: ${{ runner.os }}

      - name: Install stable toolchain
        uses: actions-rs/toolchain@v1
        with:
          profile: minimal
          toolchain: stable
          override: true
          components: rustfmt, clippy

      - name: Generate Test Keypair
        run: rm -rf .ssh && mkdir .ssh && ssh-keygen -t ed25519 -f .ssh/id_ed25519 -q -P ""

      - name: Run cargo check
        run: cargo check --tests

      - name: Run cargo fmt
        run: cargo fmt --all -- --check

      - name: Run cargo clippy
        run: cargo clippy --tests -- -Dwarnings

      - name: Start Backing Services
        run: docker compose up -d
      
      - name: Run cargo test
        run: cargo test -- --test-threads=1
      
      - name: Stop Backing Services
        if: always()
        run: docker compose down

  release-build:
    name: Release Build
    needs: check
    runs-on: ${{ matrix.os }}
    strategy:
      matrix:
        os: [macos-latest, ubuntu-latest, windows-latest]
    steps:
      - name: Checkout sources
        uses: actions/checkout@v3

      - name: Cache dependencies
        uses: Swatinem/rust-cache@v2
        with:
          key: ${{ runner.os }}

      - name: Install stable toolchain
        uses: actions-rs/toolchain@v1
        with:
          profile: minimal
          toolchain: stable
          override: true
          components: rustfmt, clippy

      - name: Install openssl
        run: |
          choco install openssl
          Add-Content "$env:GITHUB_ENV" "OPENSSL_DIR=C:/Program Files/OpenSSL-Win64" 
        if: runner.os == 'Windows'

      - name: Run cargo build
        run: cargo build --release

  container-build:
    name: Container Build
    needs: check
    runs-on: ubuntu-latest
    steps:
      - name: Checkout sources
        uses: actions/checkout@v3

      - name: Cache OCI Container layers
        uses: jpribyl/action-docker-layer-caching@v0.1.1

      - name: Build OCI Container image
        run: docker build -f Containerfile .<|MERGE_RESOLUTION|>--- conflicted
+++ resolved
@@ -1,12 +1,6 @@
 on:
   push:
     branches:
-<<<<<<< HEAD
-      - main
-  pull_request:
-    branches:
-=======
->>>>>>> 2a89568c
       - '*'
 
 name: CI
